//! Trustchain library.
pub mod attestor;
pub mod chain;
pub mod controller;
pub mod data;
pub mod graph;
pub mod key_manager;
pub mod resolver;
<<<<<<< HEAD
pub mod utils;
=======
mod utils;
>>>>>>> 7ccc125a
pub mod verifier;

// use std::io::Read;
use std::path::Path;
use std::sync::Once;
use tempfile;

/// A DID Subject.
pub trait Subject {
    fn did(&self) -> &str;
    fn did_suffix(&self) -> &str;
}

/// Returns the suffix of a short-form DID.
pub fn get_did_suffix(did: &str) -> &str {
    did.split(':').last().unwrap()
}

/// Returns the suffix of a short-form DID.
pub fn did_suffix(did: &str) -> &str {
    did.split(':').last().unwrap()
}

// Set-up tempdir and use as env var for TRUSTCHAIN_DATA
// https://stackoverflow.com/questions/58006033/how-to-run-setup-code-before-any-tests-run-in-rust
static INIT: Once = Once::new();
pub fn init() {
    INIT.call_once(|| {
        // initialization code here
        let tempdir = tempfile::tempdir().unwrap();
        std::env::set_var(TRUSTCHAIN_DATA, Path::new(tempdir.as_ref().as_os_str()));
    });
}

// WASM
use wasm_bindgen::prelude::*;

/// Rust variable for Trustchain data environment variable
pub const TRUSTCHAIN_DATA: &str = "TRUSTCHAIN_DATA";

/// Root event time hardcoded into binary
pub const ROOT_EVENT_TIME: u32 = 2377445;

// When the `wee_alloc` feature is enabled, use `wee_alloc` as the global
// allocator.
#[cfg(feature = "wee_alloc")]
#[global_allocator]
static ALLOC: wee_alloc::WeeAlloc = wee_alloc::WeeAlloc::INIT;

#[wasm_bindgen]
extern "C" {
    fn alert(s: &str);
}

#[wasm_bindgen]
pub fn greet() {
    alert("Hello, trustchain!");
}<|MERGE_RESOLUTION|>--- conflicted
+++ resolved
@@ -6,11 +6,7 @@
 pub mod graph;
 pub mod key_manager;
 pub mod resolver;
-<<<<<<< HEAD
 pub mod utils;
-=======
-mod utils;
->>>>>>> 7ccc125a
 pub mod verifier;
 
 // use std::io::Read;
@@ -26,11 +22,6 @@
 
 /// Returns the suffix of a short-form DID.
 pub fn get_did_suffix(did: &str) -> &str {
-    did.split(':').last().unwrap()
-}
-
-/// Returns the suffix of a short-form DID.
-pub fn did_suffix(did: &str) -> &str {
     did.split(':').last().unwrap()
 }
 
