#![allow(dead_code)]
pub const TEST_SIDETREE_DOCUMENT: &str = r##"
{
   "@context" : [
      "https://www.w3.org/ns/did/v1",
      {
         "@base" : "did:ion:test:EiCBr7qGDecjkR2yUBhn3aNJPUR3TSEOlkpNcL0Q5Au9ZQ"
      }
   ],
   "assertionMethod" : [
      "#V8jt_0c-aFlq40Uti2R_WiquxuzxyB8kn1cfWmXIU84"
   ],
   "authentication" : [
      "#V8jt_0c-aFlq40Uti2R_WiquxuzxyB8kn1cfWmXIU84"
   ],
   "capabilityDelegation" : [
      "#V8jt_0c-aFlq40Uti2R_WiquxuzxyB8kn1cfWmXIU84"
   ],
   "capabilityInvocation" : [
      "#V8jt_0c-aFlq40Uti2R_WiquxuzxyB8kn1cfWmXIU84"
   ],
   "id" : "did:ion:test:EiCBr7qGDecjkR2yUBhn3aNJPUR3TSEOlkpNcL0Q5Au9ZQ",
   "keyAgreement" : [
      "#V8jt_0c-aFlq40Uti2R_WiquxuzxyB8kn1cfWmXIU84"
   ],
   "service" : [
      {
         "id" : "#trustchain-controller-proof",
         "type" : "TrustchainProofService",
         "serviceEndpoint" : {
            "proofValue" : "eyJhbGciOiJFUzI1NksifQ.IkVpQmNiTkRRcjZZNHNzZGc5QXo4eC1qNy1yS1FuNWk5T2Q2S3BjZ2c0RU1KOXci.Nii8p38DtzyurmPHO9sV2JLSH7-Pv-dCKQ0Y-H34rplwhhwca2nSra4ZofcUsHCG6u1oKJ0x4AmMUD2_3UIhRA",
            "controller" : "did:ion:test:EiCBr7qGDecjkR2yUBhn3aNJPUR3TSEOlkpNcL0Q5Au9ZQ"
         }
      }
   ],
   "verificationMethod" : [
      {
         "controller" : "did:ion:test:EiCBr7qGDecjkR2yUBhn3aNJPUR3TSEOlkpNcL0Q5Au9ZQ",
         "id" : "#V8jt_0c-aFlq40Uti2R_WiquxuzxyB8kn1cfWmXIU84",
         "publicKeyJwk" : {
            "crv" : "secp256k1",
            "kty" : "EC",
            "x" : "RbIj1Y4jeqkn0cizEfxHZidD-GQouFmAtE6YCpxFjpg",
            "y" : "ZcbgNp3hrfp3cujZFKqgFS0uFGOn2Rk16Y9nOv0h15s"
         },
         "type" : "JsonWebSignature2020"
      }
   ]
}
"##;

pub const TEST_SIDETREE_DOCUMENT_SERVICE_AND_PROOF: &str = r##"
{
   "@context" : [
      "https://www.w3.org/ns/did/v1",
      {
         "@base" : "did:ion:test:EiCBr7qGDecjkR2yUBhn3aNJPUR3TSEOlkpNcL0Q5Au9ZQ"
      }
   ],
   "assertionMethod" : [
      "#V8jt_0c-aFlq40Uti2R_WiquxuzxyB8kn1cfWmXIU84"
   ],
   "authentication" : [
      "#V8jt_0c-aFlq40Uti2R_WiquxuzxyB8kn1cfWmXIU84"
   ],
   "capabilityDelegation" : [
      "#V8jt_0c-aFlq40Uti2R_WiquxuzxyB8kn1cfWmXIU84"
   ],
   "capabilityInvocation" : [
      "#V8jt_0c-aFlq40Uti2R_WiquxuzxyB8kn1cfWmXIU84"
   ],
   "id" : "did:ion:test:EiCBr7qGDecjkR2yUBhn3aNJPUR3TSEOlkpNcL0Q5Au9ZQ",
   "keyAgreement" : [
      "#V8jt_0c-aFlq40Uti2R_WiquxuzxyB8kn1cfWmXIU84"
   ],
   "service" : [
      {
         "id" : "#trustchain-controller-proof",
         "type" : "TrustchainProofService",
         "serviceEndpoint" : {
            "proofValue" : "eyJhbGciOiJFUzI1NksifQ.IkVpQmNiTkRRcjZZNHNzZGc5QXo4eC1qNy1yS1FuNWk5T2Q2S3BjZ2c0RU1KOXci.Nii8p38DtzyurmPHO9sV2JLSH7-Pv-dCKQ0Y-H34rplwhhwca2nSra4ZofcUsHCG6u1oKJ0x4AmMUD2_3UIhRA",
            "controller" : "did:ion:test:EiCBr7qGDecjkR2yUBhn3aNJPUR3TSEOlkpNcL0Q5Au9ZQ"
         }
      },
      {
         "id":"did:example:123#linked-domain",
         "type": "LinkedDomains",
         "serviceEndpoint": "https://bar.example.com"
      }
   ],
   "verificationMethod" : [
      {
         "controller" : "did:ion:test:EiCBr7qGDecjkR2yUBhn3aNJPUR3TSEOlkpNcL0Q5Au9ZQ",
         "id" : "#V8jt_0c-aFlq40Uti2R_WiquxuzxyB8kn1cfWmXIU84",
         "publicKeyJwk" : {
            "crv" : "secp256k1",
            "kty" : "EC",
            "x" : "RbIj1Y4jeqkn0cizEfxHZidD-GQouFmAtE6YCpxFjpg",
            "y" : "ZcbgNp3hrfp3cujZFKqgFS0uFGOn2Rk16Y9nOv0h15s"
         },
         "type" : "JsonWebSignature2020"
      }
   ]
}
"##;

pub const TEST_SIDETREE_DOCUMENT_SERVICE_NOT_PROOF: &str = r##"
{
   "@context" : [
      "https://www.w3.org/ns/did/v1",
      {
         "@base" : "did:ion:test:EiCBr7qGDecjkR2yUBhn3aNJPUR3TSEOlkpNcL0Q5Au9ZQ"
      }
   ],
   "assertionMethod" : [
      "#V8jt_0c-aFlq40Uti2R_WiquxuzxyB8kn1cfWmXIU84"
   ],
   "authentication" : [
      "#V8jt_0c-aFlq40Uti2R_WiquxuzxyB8kn1cfWmXIU84"
   ],
   "capabilityDelegation" : [
      "#V8jt_0c-aFlq40Uti2R_WiquxuzxyB8kn1cfWmXIU84"
   ],
   "capabilityInvocation" : [
      "#V8jt_0c-aFlq40Uti2R_WiquxuzxyB8kn1cfWmXIU84"
   ],
   "id" : "did:ion:test:EiCBr7qGDecjkR2yUBhn3aNJPUR3TSEOlkpNcL0Q5Au9ZQ",
   "keyAgreement" : [
      "#V8jt_0c-aFlq40Uti2R_WiquxuzxyB8kn1cfWmXIU84"
   ],
   "service" : [
      {
         "id":"did:example:123#linked-domain",
         "type": "LinkedDomains",
         "serviceEndpoint": "https://bar.example.com"
      }
   ],
   "verificationMethod" : [
      {
         "controller" : "did:ion:test:EiCBr7qGDecjkR2yUBhn3aNJPUR3TSEOlkpNcL0Q5Au9ZQ",
         "id" : "#V8jt_0c-aFlq40Uti2R_WiquxuzxyB8kn1cfWmXIU84",
         "publicKeyJwk" : {
            "crv" : "secp256k1",
            "kty" : "EC",
            "x" : "RbIj1Y4jeqkn0cizEfxHZidD-GQouFmAtE6YCpxFjpg",
            "y" : "ZcbgNp3hrfp3cujZFKqgFS0uFGOn2Rk16Y9nOv0h15s"
         },
         "type" : "JsonWebSignature2020"
      }
   ]
}
"##;

pub const TEST_SIDETREE_DOCUMENT_MULTIPLE_PROOF: &str = r##"
{
   "@context" : [
      "https://www.w3.org/ns/did/v1",
      {
         "@base" : "did:ion:test:EiCBr7qGDecjkR2yUBhn3aNJPUR3TSEOlkpNcL0Q5Au9ZQ"
      }
   ],
   "assertionMethod" : [
      "#V8jt_0c-aFlq40Uti2R_WiquxuzxyB8kn1cfWmXIU84"
   ],
   "authentication" : [
      "#V8jt_0c-aFlq40Uti2R_WiquxuzxyB8kn1cfWmXIU84"
   ],
   "capabilityDelegation" : [
      "#V8jt_0c-aFlq40Uti2R_WiquxuzxyB8kn1cfWmXIU84"
   ],
   "capabilityInvocation" : [
      "#V8jt_0c-aFlq40Uti2R_WiquxuzxyB8kn1cfWmXIU84"
   ],
   "id" : "did:ion:test:EiCBr7qGDecjkR2yUBhn3aNJPUR3TSEOlkpNcL0Q5Au9ZQ",
   "keyAgreement" : [
      "#V8jt_0c-aFlq40Uti2R_WiquxuzxyB8kn1cfWmXIU84"
   ],
   "service" : [
      {
         "id" : "#trustchain-controller-proof",
         "type" : "TrustchainProofService",
         "serviceEndpoint" : {
            "proofValue" : "eyJhbGciOiJFUzI1NksifQ.IkVpQmNiTkRRcjZZNHNzZGc5QXo4eC1qNy1yS1FuNWk5T2Q2S3BjZ2c0RU1KOXci.Nii8p38DtzyurmPHO9sV2JLSH7-Pv-dCKQ0Y-H34rplwhhwca2nSra4ZofcUsHCG6u1oKJ0x4AmMUD2_3UIhRA",
            "controller" : "did:ion:test:EiCBr7qGDecjkR2yUBhn3aNJPUR3TSEOlkpNcL0Q5Au9ZQ"
         }
      },
      {
         "id" : "#trustchain-controller-proof",
         "type" : "TrustchainProofService",
         "serviceEndpoint" : {
            "proofValue" : "eyJhbGciOiJFUzI1NksifQ.IkVpQmNiTkRRcjZZNHNzZGc5QXo4eC1qNy1yS1FuNWk5T2Q2S3BjZ2c0RU1KOXci.Nii8p38DtzyurmPHO9sV2JLSH7-Pv-dCKQ0Y-H34rplwhhwca2nSra4ZofcUsHCG6u1oKJ0x4AmMUD2_3UIhRA",
            "controller" : "did:ion:test:EiCBr7qGDecjkR2yUBhn3aNJPUR3TSEOlkpNcL0Q5Au9ZQ"
         }
      }
   ],
   "verificationMethod" : [
      {
         "controller" : "did:ion:test:EiCBr7qGDecjkR2yUBhn3aNJPUR3TSEOlkpNcL0Q5Au9ZQ",
         "id" : "#V8jt_0c-aFlq40Uti2R_WiquxuzxyB8kn1cfWmXIU84",
         "publicKeyJwk" : {
            "crv" : "secp256k1",
            "kty" : "EC",
            "x" : "RbIj1Y4jeqkn0cizEfxHZidD-GQouFmAtE6YCpxFjpg",
            "y" : "ZcbgNp3hrfp3cujZFKqgFS0uFGOn2Rk16Y9nOv0h15s"
         },
         "type" : "JsonWebSignature2020"
      }
   ]
}
"##;

// Previous versions that don't match example keys, to remove:
// "recoveryCommitment" : "EiBKWQyomumgZvqiRVZnqwA2-7RVZ6Xr-cwDRmeXJT_k9g",
// "updateCommitment" : "EiCe3q-ZByJnzI6CwGIDj-M67W-Yv78L3ejxcuEDxnWzMg"
pub const TEST_SIDETREE_DOCUMENT_METADATA: &str = r##"
{
   "canonicalId" : "did:ion:test:EiCBr7qGDecjkR2yUBhn3aNJPUR3TSEOlkpNcL0Q5Au9ZQ",
   "method" : {
      "published" : true,
      "recoveryCommitment" : "EiDZpHjQ5x7aRRqv6aUtmOdHsxWktAm1kU1IZl1w7iexsw",
      "updateCommitment" : "EiBWPR1JNdAQ4j3ZMqurb4rt10NA7s17lztFF9OIcEO3ew"
   }
}
"##;

// Previous versions that don't match example keys, to remove:
// "recoveryCommitment" : "EiBKWQyomumgZvqiRVZnqwA2-7RVZ6Xr-cwDRmeXJT_k9g",
// "updateCommitment" : "EiCe3q-ZByJnzI6CwGIDj-M67W-Yv78L3ejxcuEDxnWzMg"
pub const TEST_TRUSTCHAIN_DOCUMENT_METADATA: &str = r##"
{
   "canonicalId" : "did:ion:test:EiCBr7qGDecjkR2yUBhn3aNJPUR3TSEOlkpNcL0Q5Au9ZQ",
   "method" : {
      "published" : true,
      "recoveryCommitment" : "EiDZpHjQ5x7aRRqv6aUtmOdHsxWktAm1kU1IZl1w7iexsw",
      "updateCommitment" : "EiBWPR1JNdAQ4j3ZMqurb4rt10NA7s17lztFF9OIcEO3ew"
   },
   "proof" : {
      "id" : "did:ion:test:EiCBr7qGDecjkR2yUBhn3aNJPUR3TSEOlkpNcL0Q5Au9ZQ",
      "type" : "JsonWebSignature2020",
      "proofValue" : "eyJhbGciOiJFUzI1NksifQ.IkVpQmNiTkRRcjZZNHNzZGc5QXo4eC1qNy1yS1FuNWk5T2Q2S3BjZ2c0RU1KOXci.Nii8p38DtzyurmPHO9sV2JLSH7-Pv-dCKQ0Y-H34rplwhhwca2nSra4ZofcUsHCG6u1oKJ0x4AmMUD2_3UIhRA"
  }
}
"##;

pub const TEST_SIDETREE_DOCUMENT_WITH_CONTROLLER: &str = r##"
{
   "@context" : [
      "https://www.w3.org/ns/did/v1",
      {
         "@base" : "did:ion:test:EiCBr7qGDecjkR2yUBhn3aNJPUR3TSEOlkpNcL0Q5Au9ZQ"
      }
   ],
   "assertionMethod" : [
      "#V8jt_0c-aFlq40Uti2R_WiquxuzxyB8kn1cfWmXIU84"
   ],
   "authentication" : [
      "#V8jt_0c-aFlq40Uti2R_WiquxuzxyB8kn1cfWmXIU84"
   ],
   "capabilityDelegation" : [
      "#V8jt_0c-aFlq40Uti2R_WiquxuzxyB8kn1cfWmXIU84"
   ],
   "capabilityInvocation" : [
      "#V8jt_0c-aFlq40Uti2R_WiquxuzxyB8kn1cfWmXIU84"
   ],
   "id" : "did:ion:test:EiCBr7qGDecjkR2yUBhn3aNJPUR3TSEOlkpNcL0Q5Au9ZQ",
   "controller" : "did:ion:test:EiCBr7qGDecjkR2yUBhn3aNJPUR3TSEOlkpNcL0Q5Au9YP",
   "keyAgreement" : [
      "#V8jt_0c-aFlq40Uti2R_WiquxuzxyB8kn1cfWmXIU84"
   ],
   "service" : [
      {
         "id" : "#trustchain-controller-proof",
         "type" : "TrustchainProofService",
         "serviceEndpoint" : {
            "proofValue" : "eyJhbGciOiJFUzI1NksifQ.IkVpQmNiTkRRcjZZNHNzZGc5QXo4eC1qNy1yS1FuNWk5T2Q2S3BjZ2c0RU1KOXci.Nii8p38DtzyurmPHO9sV2JLSH7-Pv-dCKQ0Y-H34rplwhhwca2nSra4ZofcUsHCG6u1oKJ0x4AmMUD2_3UIhRA",
            "controller" : "did:ion:test:EiCBr7qGDecjkR2yUBhn3aNJPUR3TSEOlkpNcL0Q5Au9ZQ"
         }
      }
   ],
   "verificationMethod" : [
      {
         "controller" : "did:ion:test:EiCBr7qGDecjkR2yUBhn3aNJPUR3TSEOlkpNcL0Q5Au9ZQ",
         "id" : "#V8jt_0c-aFlq40Uti2R_WiquxuzxyB8kn1cfWmXIU84",
         "publicKeyJwk" : {
            "crv" : "secp256k1",
            "kty" : "EC",
            "x" : "RbIj1Y4jeqkn0cizEfxHZidD-GQouFmAtE6YCpxFjpg",
            "y" : "ZcbgNp3hrfp3cujZFKqgFS0uFGOn2Rk16Y9nOv0h15s"
         },
         "type" : "JsonWebSignature2020"
      }
   ]
 }
"##;

pub const TEST_TRUSTCHAIN_DOCUMENT: &str = r##"
{
   "@context" : [
      "https://www.w3.org/ns/did/v1",
      {
         "@base" : "did:ion:test:EiCBr7qGDecjkR2yUBhn3aNJPUR3TSEOlkpNcL0Q5Au9ZQ"
      }
   ],
   "assertionMethod" : [
      "#V8jt_0c-aFlq40Uti2R_WiquxuzxyB8kn1cfWmXIU84"
   ],
   "authentication" : [
      "#V8jt_0c-aFlq40Uti2R_WiquxuzxyB8kn1cfWmXIU84"
   ],
   "capabilityDelegation" : [
      "#V8jt_0c-aFlq40Uti2R_WiquxuzxyB8kn1cfWmXIU84"
   ],
   "capabilityInvocation" : [
      "#V8jt_0c-aFlq40Uti2R_WiquxuzxyB8kn1cfWmXIU84"
   ],
   "id" : "did:ion:test:EiCBr7qGDecjkR2yUBhn3aNJPUR3TSEOlkpNcL0Q5Au9ZQ",
   "controller" : "did:ion:test:EiCBr7qGDecjkR2yUBhn3aNJPUR3TSEOlkpNcL0Q5Au9ZQ",
   "keyAgreement" : [
      "#V8jt_0c-aFlq40Uti2R_WiquxuzxyB8kn1cfWmXIU84"
   ],
   "verificationMethod" : [
      {
         "controller" : "did:ion:test:EiCBr7qGDecjkR2yUBhn3aNJPUR3TSEOlkpNcL0Q5Au9ZQ",
         "id" : "#V8jt_0c-aFlq40Uti2R_WiquxuzxyB8kn1cfWmXIU84",
         "publicKeyJwk" : {
            "crv" : "secp256k1",
            "kty" : "EC",
            "x" : "RbIj1Y4jeqkn0cizEfxHZidD-GQouFmAtE6YCpxFjpg",
            "y" : "ZcbgNp3hrfp3cujZFKqgFS0uFGOn2Rk16Y9nOv0h15s"
         },
         "type" : "JsonWebSignature2020"
      }
   ]
 }
"##;

pub const TEST_SIGNING_KEYS: &str = r##"[
        {
            "kty": "EC",
            "crv": "secp256k1",
            "x": "aPNNzj64rnImzI60EP0iln_u5fyHZ1k47diqmlUrwXw",
            "y": "fbfKhw08ZtGy9vbyJo6kiFohhGFIrnzZIUNDvEQeAYQ",
            "d": "sfsIThyN_6EKPjhQasF8yR27-qlQPUTGiP4QtkPTKM8"
        },
        {
            "kty": "EC",
            "crv": "secp256k1",
            "x": "gjk_d4WRM5hFD7tP8vvXhHgp0MQkKwFX0uAvyjNJQJg",
            "y": "e5lq0RW41Y5MH1pOTm-3_18GcxKp1lO4SfbzApRaVtE",
            "d": "U7pUq3BovVnYT1mi1lds60wbueUKb5GobV_WvjOuY14"
        }
    ]
    "##;

pub const TEST_UPDATE_KEY: &str = r##"{
        "kty": "EC",
        "crv": "secp256k1",
        "x": "2hm19BwmXmR8Vfuw2XbGrusm89Pg6dyExlzDfc-CiM8",
        "y": "uFjW0fKdhHaY4c_5E9Wkk3cPi9sJ5rP3oyl1ssV_X6A",
        "d": "Z2vJqNRjbWvJX2NzABKlHI2V00HWmV2KNI5P4mmxRbg"
    }"##;

pub const TEST_NEXT_UPDATE_KEY: &str = r##"{
        "kty": "EC",
        "crv": "secp256k1",
        "x": "hm_Pj46yibXbFNyARPXfOKIAEI_UKqfmZwzZDfbUSSk",
        "y": "Djxgs6Ex71m6K0QCrn4l2naNo4F6IYXfu0LrBhW2RQU",
        "d": "rAUu7DWaQ2ceSap_NzJNj1YOD2yP_bf1JqabuQJz6rc"
    }"##;

pub const TEST_RECOVERY_KEY: &str = r##"{
        "kty": "EC",
        "crv": "secp256k1",
        "x": "_Z1JRmGwvj0jIpDW-QF0dmQnAL8D_FuNg2WxF7uJSYo",
        "y": "orKbmG6L6kRugAB2OWzWNgulXRfyOR06GTm353Er--c",
        "d": "YobJpI7p7T5dfU0cDRE4SQwp0eOFR6LOGrsqZE1GG1A"
    }"##;

pub const TEST_ROOT_SIGNING_PK: &str = r##"
{
   "kty": "EC",
   "crv": "secp256k1",
   "x": "7ReQHHysGxbyuKEQmspQOjL7oQUqDTldTHuc9V3-yso",
   "y": "kWvmS7ZOvDUhF8syO08PBzEpEk3BZMuukkvEJOKSjqE"
}
"##;

pub const TEST_ROOT_PLUS_1_SIGNING_KEY: &str = r##"
{
   "kty": "EC",
   "crv": "secp256k1",
   "x": "aApKobPO8H8wOv-oGT8K3Na-8l-B1AE3uBZrWGT6FJU",
   "y": "dspEqltAtlTKJ7cVRP_gMMknyDPqUw-JHlpwS2mFuh0"
}
"##;

pub const TEST_ROOT_DOCUMENT: &str = r##"
{
   "@context": [
     "https://www.w3.org/ns/did/v1",
     {
       "@base": "did:ion:test:EiCClfEdkTv_aM3UnBBhlOV89LlGhpQAbfeZLFdFxVFkEg"
     }
   ],
   "id": "did:ion:test:EiCClfEdkTv_aM3UnBBhlOV89LlGhpQAbfeZLFdFxVFkEg",
   "verificationMethod": [
     {
       "id": "#9CMTR3dvGvwm6KOyaXEEIOK8EOTtek-n7BV9SVBr2Es",
       "type": "JsonWebSignature2020",
       "controller": "did:ion:test:EiCClfEdkTv_aM3UnBBhlOV89LlGhpQAbfeZLFdFxVFkEg",
       "publicKeyJwk": {
         "kty": "EC",
         "crv": "secp256k1",
         "x": "7ReQHHysGxbyuKEQmspQOjL7oQUqDTldTHuc9V3-yso",
         "y": "kWvmS7ZOvDUhF8syO08PBzEpEk3BZMuukkvEJOKSjqE"
       }
     }
   ],
   "authentication": [
     "#9CMTR3dvGvwm6KOyaXEEIOK8EOTtek-n7BV9SVBr2Es"
   ],
   "assertionMethod": [
     "#9CMTR3dvGvwm6KOyaXEEIOK8EOTtek-n7BV9SVBr2Es"
   ],
   "keyAgreement": [
     "#9CMTR3dvGvwm6KOyaXEEIOK8EOTtek-n7BV9SVBr2Es"
   ],
   "capabilityInvocation": [
     "#9CMTR3dvGvwm6KOyaXEEIOK8EOTtek-n7BV9SVBr2Es"
   ],
   "capabilityDelegation": [
     "#9CMTR3dvGvwm6KOyaXEEIOK8EOTtek-n7BV9SVBr2Es"
   ],
   "service": [
     {
       "id": "#TrustchainID",
       "type": "Identity",
       "serviceEndpoint": "https://identity.foundation/ion/trustchain-root"
     }
   ]
}
"##;

pub const TEST_ROOT_PLUS_1_DOCUMENT: &str = r##"
{
   "@context": [
     "https://www.w3.org/ns/did/v1",
     {
       "@base": "did:ion:test:EiBVpjUxXeSRJpvj2TewlX9zNF3GKMCKWwGmKBZqF6pk_A"
     }
   ],
   "id": "did:ion:test:EiBVpjUxXeSRJpvj2TewlX9zNF3GKMCKWwGmKBZqF6pk_A",
   "controller": "did:ion:test:EiCClfEdkTv_aM3UnBBhlOV89LlGhpQAbfeZLFdFxVFkEg",
   "verificationMethod": [
     {
       "id": "#kjqrr3CTkmlzJZVo0uukxNs8vrK5OEsk_OcoBO4SeMQ",
       "type": "JsonWebSignature2020",
       "controller": "did:ion:test:EiBVpjUxXeSRJpvj2TewlX9zNF3GKMCKWwGmKBZqF6pk_A",
       "publicKeyJwk": {
         "kty": "EC",
         "crv": "secp256k1",
         "x": "aApKobPO8H8wOv-oGT8K3Na-8l-B1AE3uBZrWGT6FJU",
         "y": "dspEqltAtlTKJ7cVRP_gMMknyDPqUw-JHlpwS2mFuh0"
       }
     }
   ],
   "authentication": [
     "#kjqrr3CTkmlzJZVo0uukxNs8vrK5OEsk_OcoBO4SeMQ"
   ],
   "assertionMethod": [
     "#kjqrr3CTkmlzJZVo0uukxNs8vrK5OEsk_OcoBO4SeMQ"
   ],
   "keyAgreement": [
     "#kjqrr3CTkmlzJZVo0uukxNs8vrK5OEsk_OcoBO4SeMQ"
   ],
   "capabilityInvocation": [
     "#kjqrr3CTkmlzJZVo0uukxNs8vrK5OEsk_OcoBO4SeMQ"
   ],
   "capabilityDelegation": [
     "#kjqrr3CTkmlzJZVo0uukxNs8vrK5OEsk_OcoBO4SeMQ"
   ],
   "service": [
     {
       "id": "#TrustchainID",
       "type": "Identity",
       "serviceEndpoint": "https://identity.foundation/ion/trustchain-root-plus-1"
     }
   ]
}
"##;

pub const TEST_ROOT_PLUS_2_DOCUMENT: &str = r##"
{
   "@context": [
     "https://www.w3.org/ns/did/v1",
     {
       "@base": "did:ion:test:EiAtHHKFJWAk5AsM3tgCut3OiBY4ekHTf66AAjoysXL65Q"
     }
   ],
   "id": "did:ion:test:EiAtHHKFJWAk5AsM3tgCut3OiBY4ekHTf66AAjoysXL65Q",
   "controller": "did:ion:test:EiBVpjUxXeSRJpvj2TewlX9zNF3GKMCKWwGmKBZqF6pk_A",
   "verificationMethod": [
     {
       "id": "#ePyXsaNza8buW6gNXaoGZ07LMTxgLC9K7cbaIjIizTI",
       "type": "JsonWebSignature2020",
       "controller": "did:ion:test:EiAtHHKFJWAk5AsM3tgCut3OiBY4ekHTf66AAjoysXL65Q",
       "publicKeyJwk": {
         "kty": "EC",
         "crv": "secp256k1",
         "x": "0nnR-pz2EZGfb7E1qfuHhnDR824HhBioxz4E-EBMnM4",
         "y": "rWqDVJ3h16RT1N-Us7H7xRxvbC0UlMMQQgxmXOXd4bY"
       }
     }
   ],
   "authentication": [
     "#ePyXsaNza8buW6gNXaoGZ07LMTxgLC9K7cbaIjIizTI"
   ],
   "assertionMethod": [
     "#ePyXsaNza8buW6gNXaoGZ07LMTxgLC9K7cbaIjIizTI"
   ],
   "keyAgreement": [
     "#ePyXsaNza8buW6gNXaoGZ07LMTxgLC9K7cbaIjIizTI"
   ],
   "capabilityInvocation": [
     "#ePyXsaNza8buW6gNXaoGZ07LMTxgLC9K7cbaIjIizTI"
   ],
   "capabilityDelegation": [
     "#ePyXsaNza8buW6gNXaoGZ07LMTxgLC9K7cbaIjIizTI"
   ],
   "service": [
     {
       "id": "#TrustchainID",
       "type": "Identity",
       "serviceEndpoint": "https://identity.foundation/ion/trustchain-root-plus-2"
     }
   ]
}
"##;

pub const TEST_ROOT_DOCUMENT_METADATA: &str = r##"
{
   "canonicalId": "did:ion:test:EiCClfEdkTv_aM3UnBBhlOV89LlGhpQAbfeZLFdFxVFkEg",
   "method": {
     "updateCommitment": "EiDVRETvZD9iSUnou-HUAz5Ymk_F3tpyzg7FG1jdRG-ZRg",
     "published": true,
     "recoveryCommitment": "EiCymv17OGBAs7eLmm4BIXDCQBVhdOUAX5QdpIrN4SDE5w"
   }
}
"##;

pub const TEST_ROOT_PLUS_1_DOCUMENT_METADATA: &str = r##"
{
   "proof": {
     "type": "JsonWebSignature2020",
     "id": "did:ion:test:EiCClfEdkTv_aM3UnBBhlOV89LlGhpQAbfeZLFdFxVFkEg",
     "proofValue": "eyJhbGciOiJFUzI1NksifQ.IkVpQXM5dkx2SmdaNkFHMk5XbUFmTnBrbl9EMlNSSUFSa2tCWE9kajZpMk84Umci.awNd-_O1N1ycZ6i_BxeLGV14ok51Ii2x9f1FBBCflyAWw773sqiHvQRGHIMBebKMnzbxVybFu2qUEPWUuRAC9g"
   },
   "canonicalId": "did:ion:test:EiBVpjUxXeSRJpvj2TewlX9zNF3GKMCKWwGmKBZqF6pk_A",
   "method": {
     "published": true,
     "recoveryCommitment": "EiClOaWycGv1m-QejUjB0L18G6DVFVeTQCZCuTRrmzCBQg",
     "updateCommitment": "EiA0-GpdeoAa4v0-K4YCHoNTjAPsoroDy7pleDIc4a3_QQ"
   }
}
"##;

/// Root JWK public key
pub const TEST_ROOT_JWK_PK: &str = r##"
{
   "kty": "EC",
   "crv": "secp256k1",
   "x": "7ReQHHysGxbyuKEQmspQOjL7oQUqDTldTHuc9V3-yso",
   "y": "kWvmS7ZOvDUhF8syO08PBzEpEk3BZMuukkvEJOKSjqE"
}
"##;

/// Proof value from metadata
pub const TEST_ROOT_PLUS_1_JWT: &str = "eyJhbGciOiJFUzI1NksifQ.IkVpQXM5dkx2SmdaNkFHMk5XbUFmTnBrbl9EMlNSSUFSa2tCWE9kajZpMk84Umci.awNd-_O1N1ycZ6i_BxeLGV14ok51Ii2x9f1FBBCflyAWw773sqiHvQRGHIMBebKMnzbxVybFu2qUEPWUuRAC9g";

pub const TEST_ROOT_PLUS_2_DOCUMENT_METADATA: &str = r##"
{
   "canonicalId": "did:ion:test:EiAtHHKFJWAk5AsM3tgCut3OiBY4ekHTf66AAjoysXL65Q",
   "method": {
     "recoveryCommitment": "EiCy4pW16uB7H-ijA6V6jO6ddWfGCwqNcDSJpdv_USzoRA",
     "updateCommitment": "EiAsmJrz7BysD9na9SMGyZ9RjpKIVweh_AFG_2Bs-2Okkg",
     "published": true
   },
   "proof": {
     "proofValue": "eyJhbGciOiJFUzI1NksifQ.IkVpQTNtT25QRklDbTdyc2ljVjRIaFMtNjhrT21xMndqa2tlMEtkRnkzQWlWZlEi.Fxlbm8osH2O5KOQ9sS21bypT_WoWxVD8toCU4baBnLk_gOxiOy_n3cMFMVANJ8usPrKAfRFeC27ATTkWBYZzuw",
     "id": "did:ion:test:EiBVpjUxXeSRJpvj2TewlX9zNF3GKMCKWwGmKBZqF6pk_A",
     "type": "JsonWebSignature2020"
   }
}
"##;
/// Proof value from metadata
pub const TEST_ROOT_PLUS_2_JWT: &str = "eyJhbGciOiJFUzI1NksifQ.IkVpQTNtT25QRklDbTdyc2ljVjRIaFMtNjhrT21xMndqa2tlMEtkRnkzQWlWZlEi.Fxlbm8osH2O5KOQ9sS21bypT_WoWxVD8toCU4baBnLk_gOxiOy_n3cMFMVANJ8usPrKAfRFeC27ATTkWBYZzuw";

<<<<<<< HEAD
/// Test credential: no issuer is present for the unit test
pub const TEST_CREDENTIAL: &str = r##"{
   "@context": [
     "https://www.w3.org/2018/credentials/v1",
     "https://www.w3.org/2018/credentials/examples/v1",
     "https://w3id.org/citizenship/v1"
   ],
   "credentialSchema": {
     "id": "did:example:cdf:35LB7w9ueWbagPL94T9bMLtyXDj9pX5o",
     "type": "did:example:schema:22KpkXgecryx9k7N6XN1QoN3gXwBkSU8SfyyYQG"
   },
   "type": ["VerifiableCredential"],
   "image": "some_base64_representation",
   "credentialSubject": {
     "givenName": "Jane",
     "familyName": "Doe",
     "degree": {
       "type": "BachelorDegree",
       "name": "Bachelor of Science and Arts",
       "college": "College of Engineering"
     }
   }
 }
 "##;
=======
/// Example DID chain.
pub const TEST_DID_CHAIN: &str = r##"
{
    "did_map": {
      "did:ion:test:EiCClfEdkTv_aM3UnBBhlOV89LlGhpQAbfeZLFdFxVFkEg": [
        {
          "@context": [
            "https://www.w3.org/ns/did/v1",
            {
              "@base": "did:ion:test:EiCClfEdkTv_aM3UnBBhlOV89LlGhpQAbfeZLFdFxVFkEg"
            }
          ],
          "id": "did:ion:test:EiCClfEdkTv_aM3UnBBhlOV89LlGhpQAbfeZLFdFxVFkEg",
          "verificationMethod": [
            {
              "id": "#9CMTR3dvGvwm6KOyaXEEIOK8EOTtek-n7BV9SVBr2Es",
              "type": "JsonWebSignature2020",
              "controller": "did:ion:test:EiCClfEdkTv_aM3UnBBhlOV89LlGhpQAbfeZLFdFxVFkEg",
              "publicKeyJwk": {
                "kty": "EC",
                "crv": "secp256k1",
                "x": "7ReQHHysGxbyuKEQmspQOjL7oQUqDTldTHuc9V3-yso",
                "y": "kWvmS7ZOvDUhF8syO08PBzEpEk3BZMuukkvEJOKSjqE"
              }
            }
          ],
          "authentication": [
            "#9CMTR3dvGvwm6KOyaXEEIOK8EOTtek-n7BV9SVBr2Es"
          ],
          "assertionMethod": [
            "#9CMTR3dvGvwm6KOyaXEEIOK8EOTtek-n7BV9SVBr2Es"
          ],
          "keyAgreement": [
            "#9CMTR3dvGvwm6KOyaXEEIOK8EOTtek-n7BV9SVBr2Es"
          ],
          "capabilityInvocation": [
            "#9CMTR3dvGvwm6KOyaXEEIOK8EOTtek-n7BV9SVBr2Es"
          ],
          "capabilityDelegation": [
            "#9CMTR3dvGvwm6KOyaXEEIOK8EOTtek-n7BV9SVBr2Es"
          ],
          "service": [
            {
              "id": "#TrustchainID",
              "type": "Identity",
              "serviceEndpoint": "https://identity.foundation/ion/trustchain-root"
            }
          ]
        },
        {
          "canonicalId": "did:ion:test:EiCClfEdkTv_aM3UnBBhlOV89LlGhpQAbfeZLFdFxVFkEg",
          "method": {
            "updateCommitment": "EiDVRETvZD9iSUnou-HUAz5Ymk_F3tpyzg7FG1jdRG-ZRg",
            "recoveryCommitment": "EiCymv17OGBAs7eLmm4BIXDCQBVhdOUAX5QdpIrN4SDE5w",
            "published": true
          }
        }
      ],
      "did:ion:test:EiAtHHKFJWAk5AsM3tgCut3OiBY4ekHTf66AAjoysXL65Q": [
        {
          "@context": [
            "https://www.w3.org/ns/did/v1",
            {
              "@base": "did:ion:test:EiAtHHKFJWAk5AsM3tgCut3OiBY4ekHTf66AAjoysXL65Q"
            }
          ],
          "id": "did:ion:test:EiAtHHKFJWAk5AsM3tgCut3OiBY4ekHTf66AAjoysXL65Q",
          "controller": "did:ion:test:EiBVpjUxXeSRJpvj2TewlX9zNF3GKMCKWwGmKBZqF6pk_A",
          "verificationMethod": [
            {
              "id": "#ePyXsaNza8buW6gNXaoGZ07LMTxgLC9K7cbaIjIizTI",
              "type": "JsonWebSignature2020",
              "controller": "did:ion:test:EiAtHHKFJWAk5AsM3tgCut3OiBY4ekHTf66AAjoysXL65Q",
              "publicKeyJwk": {
                "kty": "EC",
                "crv": "secp256k1",
                "x": "0nnR-pz2EZGfb7E1qfuHhnDR824HhBioxz4E-EBMnM4",
                "y": "rWqDVJ3h16RT1N-Us7H7xRxvbC0UlMMQQgxmXOXd4bY"
              }
            }
          ],
          "authentication": [
            "#ePyXsaNza8buW6gNXaoGZ07LMTxgLC9K7cbaIjIizTI"
          ],
          "assertionMethod": [
            "#ePyXsaNza8buW6gNXaoGZ07LMTxgLC9K7cbaIjIizTI"
          ],
          "keyAgreement": [
            "#ePyXsaNza8buW6gNXaoGZ07LMTxgLC9K7cbaIjIizTI"
          ],
          "capabilityInvocation": [
            "#ePyXsaNza8buW6gNXaoGZ07LMTxgLC9K7cbaIjIizTI"
          ],
          "capabilityDelegation": [
            "#ePyXsaNza8buW6gNXaoGZ07LMTxgLC9K7cbaIjIizTI"
          ],
          "service": [
            {
              "id": "#TrustchainID",
              "type": "Identity",
              "serviceEndpoint": "https://identity.foundation/ion/trustchain-root-plus-2"
            }
          ]
        },
        {
          "method": {
            "recoveryCommitment": "EiCy4pW16uB7H-ijA6V6jO6ddWfGCwqNcDSJpdv_USzoRA",
            "updateCommitment": "EiAsmJrz7BysD9na9SMGyZ9RjpKIVweh_AFG_2Bs-2Okkg",
            "published": true
          },
          "proof": {
            "proofValue": "eyJhbGciOiJFUzI1NksifQ.IkVpQTNtT25QRklDbTdyc2ljVjRIaFMtNjhrT21xMndqa2tlMEtkRnkzQWlWZlEi.Fxlbm8osH2O5KOQ9sS21bypT_WoWxVD8toCU4baBnLk_gOxiOy_n3cMFMVANJ8usPrKAfRFeC27ATTkWBYZzuw",
            "id": "did:ion:test:EiBVpjUxXeSRJpvj2TewlX9zNF3GKMCKWwGmKBZqF6pk_A",
            "type": "JsonWebSignature2020"
          },
          "canonicalId": "did:ion:test:EiAtHHKFJWAk5AsM3tgCut3OiBY4ekHTf66AAjoysXL65Q"
        }
      ],
      "did:ion:test:EiBVpjUxXeSRJpvj2TewlX9zNF3GKMCKWwGmKBZqF6pk_A": [
        {
          "@context": [
            "https://www.w3.org/ns/did/v1",
            {
              "@base": "did:ion:test:EiBVpjUxXeSRJpvj2TewlX9zNF3GKMCKWwGmKBZqF6pk_A"
            }
          ],
          "id": "did:ion:test:EiBVpjUxXeSRJpvj2TewlX9zNF3GKMCKWwGmKBZqF6pk_A",
          "controller": "did:ion:test:EiCClfEdkTv_aM3UnBBhlOV89LlGhpQAbfeZLFdFxVFkEg",
          "verificationMethod": [
            {
              "id": "#kjqrr3CTkmlzJZVo0uukxNs8vrK5OEsk_OcoBO4SeMQ",
              "type": "JsonWebSignature2020",
              "controller": "did:ion:test:EiBVpjUxXeSRJpvj2TewlX9zNF3GKMCKWwGmKBZqF6pk_A",
              "publicKeyJwk": {
                "kty": "EC",
                "crv": "secp256k1",
                "x": "aApKobPO8H8wOv-oGT8K3Na-8l-B1AE3uBZrWGT6FJU",
                "y": "dspEqltAtlTKJ7cVRP_gMMknyDPqUw-JHlpwS2mFuh0"
              }
            }
          ],
          "authentication": [
            "#kjqrr3CTkmlzJZVo0uukxNs8vrK5OEsk_OcoBO4SeMQ"
          ],
          "assertionMethod": [
            "#kjqrr3CTkmlzJZVo0uukxNs8vrK5OEsk_OcoBO4SeMQ"
          ],
          "keyAgreement": [
            "#kjqrr3CTkmlzJZVo0uukxNs8vrK5OEsk_OcoBO4SeMQ"
          ],
          "capabilityInvocation": [
            "#kjqrr3CTkmlzJZVo0uukxNs8vrK5OEsk_OcoBO4SeMQ"
          ],
          "capabilityDelegation": [
            "#kjqrr3CTkmlzJZVo0uukxNs8vrK5OEsk_OcoBO4SeMQ"
          ],
          "service": [
            {
              "id": "#TrustchainID",
              "type": "Identity",
              "serviceEndpoint": "https://identity.foundation/ion/trustchain-root-plus-1"
            }
          ]
        },
        {
          "canonicalId": "did:ion:test:EiBVpjUxXeSRJpvj2TewlX9zNF3GKMCKWwGmKBZqF6pk_A",
          "method": {
            "published": true,
            "recoveryCommitment": "EiClOaWycGv1m-QejUjB0L18G6DVFVeTQCZCuTRrmzCBQg",
            "updateCommitment": "EiA0-GpdeoAa4v0-K4YCHoNTjAPsoroDy7pleDIc4a3_QQ"
          },
          "proof": {
            "type": "JsonWebSignature2020",
            "proofValue": "eyJhbGciOiJFUzI1NksifQ.IkVpQXM5dkx2SmdaNkFHMk5XbUFmTnBrbl9EMlNSSUFSa2tCWE9kajZpMk84Umci.awNd-_O1N1ycZ6i_BxeLGV14ok51Ii2x9f1FBBCflyAWw773sqiHvQRGHIMBebKMnzbxVybFu2qUEPWUuRAC9g",
            "id": "did:ion:test:EiCClfEdkTv_aM3UnBBhlOV89LlGhpQAbfeZLFdFxVFkEg"
          }
        }
      ]
    },
    "level_vec": [
      "did:ion:test:EiCClfEdkTv_aM3UnBBhlOV89LlGhpQAbfeZLFdFxVFkEg",
      "did:ion:test:EiBVpjUxXeSRJpvj2TewlX9zNF3GKMCKWwGmKBZqF6pk_A",
      "did:ion:test:EiAtHHKFJWAk5AsM3tgCut3OiBY4ekHTf66AAjoysXL65Q"
    ]
}
"##;

/// Example DID chain (reversed).
pub const TEST_DID_CHAIN_REVERSED: &str = r##"
{
    "did_map": {
      "did:ion:test:EiCClfEdkTv_aM3UnBBhlOV89LlGhpQAbfeZLFdFxVFkEg": [
        {
          "@context": [
            "https://www.w3.org/ns/did/v1",
            {
              "@base": "did:ion:test:EiCClfEdkTv_aM3UnBBhlOV89LlGhpQAbfeZLFdFxVFkEg"
            }
          ],
          "id": "did:ion:test:EiCClfEdkTv_aM3UnBBhlOV89LlGhpQAbfeZLFdFxVFkEg",
          "verificationMethod": [
            {
              "id": "#9CMTR3dvGvwm6KOyaXEEIOK8EOTtek-n7BV9SVBr2Es",
              "type": "JsonWebSignature2020",
              "controller": "did:ion:test:EiCClfEdkTv_aM3UnBBhlOV89LlGhpQAbfeZLFdFxVFkEg",
              "publicKeyJwk": {
                "kty": "EC",
                "crv": "secp256k1",
                "x": "7ReQHHysGxbyuKEQmspQOjL7oQUqDTldTHuc9V3-yso",
                "y": "kWvmS7ZOvDUhF8syO08PBzEpEk3BZMuukkvEJOKSjqE"
              }
            }
          ],
          "authentication": [
            "#9CMTR3dvGvwm6KOyaXEEIOK8EOTtek-n7BV9SVBr2Es"
          ],
          "assertionMethod": [
            "#9CMTR3dvGvwm6KOyaXEEIOK8EOTtek-n7BV9SVBr2Es"
          ],
          "keyAgreement": [
            "#9CMTR3dvGvwm6KOyaXEEIOK8EOTtek-n7BV9SVBr2Es"
          ],
          "capabilityInvocation": [
            "#9CMTR3dvGvwm6KOyaXEEIOK8EOTtek-n7BV9SVBr2Es"
          ],
          "capabilityDelegation": [
            "#9CMTR3dvGvwm6KOyaXEEIOK8EOTtek-n7BV9SVBr2Es"
          ],
          "service": [
            {
              "id": "#TrustchainID",
              "type": "Identity",
              "serviceEndpoint": "https://identity.foundation/ion/trustchain-root"
            }
          ]
        },
        {
          "canonicalId": "did:ion:test:EiCClfEdkTv_aM3UnBBhlOV89LlGhpQAbfeZLFdFxVFkEg",
          "method": {
            "updateCommitment": "EiDVRETvZD9iSUnou-HUAz5Ymk_F3tpyzg7FG1jdRG-ZRg",
            "recoveryCommitment": "EiCymv17OGBAs7eLmm4BIXDCQBVhdOUAX5QdpIrN4SDE5w",
            "published": true
          }
        }
      ],
      "did:ion:test:EiAtHHKFJWAk5AsM3tgCut3OiBY4ekHTf66AAjoysXL65Q": [
        {
          "@context": [
            "https://www.w3.org/ns/did/v1",
            {
              "@base": "did:ion:test:EiAtHHKFJWAk5AsM3tgCut3OiBY4ekHTf66AAjoysXL65Q"
            }
          ],
          "id": "did:ion:test:EiAtHHKFJWAk5AsM3tgCut3OiBY4ekHTf66AAjoysXL65Q",
          "controller": "did:ion:test:EiBVpjUxXeSRJpvj2TewlX9zNF3GKMCKWwGmKBZqF6pk_A",
          "verificationMethod": [
            {
              "id": "#ePyXsaNza8buW6gNXaoGZ07LMTxgLC9K7cbaIjIizTI",
              "type": "JsonWebSignature2020",
              "controller": "did:ion:test:EiAtHHKFJWAk5AsM3tgCut3OiBY4ekHTf66AAjoysXL65Q",
              "publicKeyJwk": {
                "kty": "EC",
                "crv": "secp256k1",
                "x": "0nnR-pz2EZGfb7E1qfuHhnDR824HhBioxz4E-EBMnM4",
                "y": "rWqDVJ3h16RT1N-Us7H7xRxvbC0UlMMQQgxmXOXd4bY"
              }
            }
          ],
          "authentication": [
            "#ePyXsaNza8buW6gNXaoGZ07LMTxgLC9K7cbaIjIizTI"
          ],
          "assertionMethod": [
            "#ePyXsaNza8buW6gNXaoGZ07LMTxgLC9K7cbaIjIizTI"
          ],
          "keyAgreement": [
            "#ePyXsaNza8buW6gNXaoGZ07LMTxgLC9K7cbaIjIizTI"
          ],
          "capabilityInvocation": [
            "#ePyXsaNza8buW6gNXaoGZ07LMTxgLC9K7cbaIjIizTI"
          ],
          "capabilityDelegation": [
            "#ePyXsaNza8buW6gNXaoGZ07LMTxgLC9K7cbaIjIizTI"
          ],
          "service": [
            {
              "id": "#TrustchainID",
              "type": "Identity",
              "serviceEndpoint": "https://identity.foundation/ion/trustchain-root-plus-2"
            }
          ]
        },
        {
          "method": {
            "recoveryCommitment": "EiCy4pW16uB7H-ijA6V6jO6ddWfGCwqNcDSJpdv_USzoRA",
            "updateCommitment": "EiAsmJrz7BysD9na9SMGyZ9RjpKIVweh_AFG_2Bs-2Okkg",
            "published": true
          },
          "proof": {
            "proofValue": "eyJhbGciOiJFUzI1NksifQ.IkVpQTNtT25QRklDbTdyc2ljVjRIaFMtNjhrT21xMndqa2tlMEtkRnkzQWlWZlEi.Fxlbm8osH2O5KOQ9sS21bypT_WoWxVD8toCU4baBnLk_gOxiOy_n3cMFMVANJ8usPrKAfRFeC27ATTkWBYZzuw",
            "id": "did:ion:test:EiBVpjUxXeSRJpvj2TewlX9zNF3GKMCKWwGmKBZqF6pk_A",
            "type": "JsonWebSignature2020"
          },
          "canonicalId": "did:ion:test:EiAtHHKFJWAk5AsM3tgCut3OiBY4ekHTf66AAjoysXL65Q"
        }
      ],
      "did:ion:test:EiBVpjUxXeSRJpvj2TewlX9zNF3GKMCKWwGmKBZqF6pk_A": [
        {
          "@context": [
            "https://www.w3.org/ns/did/v1",
            {
              "@base": "did:ion:test:EiBVpjUxXeSRJpvj2TewlX9zNF3GKMCKWwGmKBZqF6pk_A"
            }
          ],
          "id": "did:ion:test:EiBVpjUxXeSRJpvj2TewlX9zNF3GKMCKWwGmKBZqF6pk_A",
          "controller": "did:ion:test:EiCClfEdkTv_aM3UnBBhlOV89LlGhpQAbfeZLFdFxVFkEg",
          "verificationMethod": [
            {
              "id": "#kjqrr3CTkmlzJZVo0uukxNs8vrK5OEsk_OcoBO4SeMQ",
              "type": "JsonWebSignature2020",
              "controller": "did:ion:test:EiBVpjUxXeSRJpvj2TewlX9zNF3GKMCKWwGmKBZqF6pk_A",
              "publicKeyJwk": {
                "kty": "EC",
                "crv": "secp256k1",
                "x": "aApKobPO8H8wOv-oGT8K3Na-8l-B1AE3uBZrWGT6FJU",
                "y": "dspEqltAtlTKJ7cVRP_gMMknyDPqUw-JHlpwS2mFuh0"
              }
            }
          ],
          "authentication": [
            "#kjqrr3CTkmlzJZVo0uukxNs8vrK5OEsk_OcoBO4SeMQ"
          ],
          "assertionMethod": [
            "#kjqrr3CTkmlzJZVo0uukxNs8vrK5OEsk_OcoBO4SeMQ"
          ],
          "keyAgreement": [
            "#kjqrr3CTkmlzJZVo0uukxNs8vrK5OEsk_OcoBO4SeMQ"
          ],
          "capabilityInvocation": [
            "#kjqrr3CTkmlzJZVo0uukxNs8vrK5OEsk_OcoBO4SeMQ"
          ],
          "capabilityDelegation": [
            "#kjqrr3CTkmlzJZVo0uukxNs8vrK5OEsk_OcoBO4SeMQ"
          ],
          "service": [
            {
              "id": "#TrustchainID",
              "type": "Identity",
              "serviceEndpoint": "https://identity.foundation/ion/trustchain-root-plus-1"
            }
          ]
        },
        {
          "canonicalId": "did:ion:test:EiBVpjUxXeSRJpvj2TewlX9zNF3GKMCKWwGmKBZqF6pk_A",
          "method": {
            "published": true,
            "recoveryCommitment": "EiClOaWycGv1m-QejUjB0L18G6DVFVeTQCZCuTRrmzCBQg",
            "updateCommitment": "EiA0-GpdeoAa4v0-K4YCHoNTjAPsoroDy7pleDIc4a3_QQ"
          },
          "proof": {
            "type": "JsonWebSignature2020",
            "proofValue": "eyJhbGciOiJFUzI1NksifQ.IkVpQXM5dkx2SmdaNkFHMk5XbUFmTnBrbl9EMlNSSUFSa2tCWE9kajZpMk84Umci.awNd-_O1N1ycZ6i_BxeLGV14ok51Ii2x9f1FBBCflyAWw773sqiHvQRGHIMBebKMnzbxVybFu2qUEPWUuRAC9g",
            "id": "did:ion:test:EiCClfEdkTv_aM3UnBBhlOV89LlGhpQAbfeZLFdFxVFkEg"
          }
        }
      ]
    },
    "level_vec": [
      "did:ion:test:EiAtHHKFJWAk5AsM3tgCut3OiBY4ekHTf66AAjoysXL65Q",
      "did:ion:test:EiBVpjUxXeSRJpvj2TewlX9zNF3GKMCKWwGmKBZqF6pk_A",
      "did:ion:test:EiCClfEdkTv_aM3UnBBhlOV89LlGhpQAbfeZLFdFxVFkEg"
    ]
}
"##;
>>>>>>> c58b3881
<|MERGE_RESOLUTION|>--- conflicted
+++ resolved
@@ -595,32 +595,6 @@
 /// Proof value from metadata
 pub const TEST_ROOT_PLUS_2_JWT: &str = "eyJhbGciOiJFUzI1NksifQ.IkVpQTNtT25QRklDbTdyc2ljVjRIaFMtNjhrT21xMndqa2tlMEtkRnkzQWlWZlEi.Fxlbm8osH2O5KOQ9sS21bypT_WoWxVD8toCU4baBnLk_gOxiOy_n3cMFMVANJ8usPrKAfRFeC27ATTkWBYZzuw";
 
-<<<<<<< HEAD
-/// Test credential: no issuer is present for the unit test
-pub const TEST_CREDENTIAL: &str = r##"{
-   "@context": [
-     "https://www.w3.org/2018/credentials/v1",
-     "https://www.w3.org/2018/credentials/examples/v1",
-     "https://w3id.org/citizenship/v1"
-   ],
-   "credentialSchema": {
-     "id": "did:example:cdf:35LB7w9ueWbagPL94T9bMLtyXDj9pX5o",
-     "type": "did:example:schema:22KpkXgecryx9k7N6XN1QoN3gXwBkSU8SfyyYQG"
-   },
-   "type": ["VerifiableCredential"],
-   "image": "some_base64_representation",
-   "credentialSubject": {
-     "givenName": "Jane",
-     "familyName": "Doe",
-     "degree": {
-       "type": "BachelorDegree",
-       "name": "Bachelor of Science and Arts",
-       "college": "College of Engineering"
-     }
-   }
- }
- "##;
-=======
 /// Example DID chain.
 pub const TEST_DID_CHAIN: &str = r##"
 {
@@ -994,4 +968,28 @@
     ]
 }
 "##;
->>>>>>> c58b3881
+
+/// Test credential: no issuer is present for the unit test
+pub const TEST_CREDENTIAL: &str = r##"{
+  "@context": [
+    "https://www.w3.org/2018/credentials/v1",
+    "https://www.w3.org/2018/credentials/examples/v1",
+    "https://w3id.org/citizenship/v1"
+  ],
+  "credentialSchema": {
+    "id": "did:example:cdf:35LB7w9ueWbagPL94T9bMLtyXDj9pX5o",
+    "type": "did:example:schema:22KpkXgecryx9k7N6XN1QoN3gXwBkSU8SfyyYQG"
+  },
+  "type": ["VerifiableCredential"],
+  "image": "some_base64_representation",
+  "credentialSubject": {
+    "givenName": "Jane",
+    "familyName": "Doe",
+    "degree": {
+      "type": "BachelorDegree",
+      "name": "Bachelor of Science and Arts",
+      "college": "College of Engineering"
+    }
+  }
+}
+"##;