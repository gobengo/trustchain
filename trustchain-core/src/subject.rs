<<<<<<< HEAD
use ssi::one_or_many::OneOrMany;
use ssi::{did_resolve::DocumentMetadata, jwk::JWK};

use crate::key_manager::{read_signing_keys, KeyManagerError};
=======
use crate::key_manager::{KeyManager, KeyManagerError, SubjectKeyManager};
use ssi::did::Document;
use ssi::jwk::JWK;
use ssi::one_or_many::OneOrMany;
use std::convert::From;
>>>>>>> 7431ef84
use thiserror::Error;

/// An error relating to Trustchain controllers.
#[derive(Error, Debug, PartialEq, Eq, PartialOrd, Ord)]
pub enum SubjectError {
    /// No trustchain subject.
    #[error("DID: {0} as Trustchain subject does not exist.")]
    NoTrustchainSubject(String),
    /// No signing key of passed ID.
    #[error("DID: {0} with signing key idx {1} does not exist.")]
    NoSigningKey(String, String),
}

// use ssi::jwt::encode_sign();

/// Trait for common DID Subject functionality.
pub trait Subject {
    /// Returns the subject's DID.
    fn did(&self) -> &str;
<<<<<<< HEAD
    fn load(&mut self, did: &str) -> Result<(), KeyManagerError>;
    fn save(&self) -> Result<(), SubjectError>;
    fn signing_keys(&self) -> OneOrMany<JWK>;
    // fn sign(&self, doc: &Document) -> &str;
    fn generate_signing_keys(&self) -> OneOrMany<JWK>;
    fn get_public_key(&self, key_id: Option<String>) -> Result<JWK, KeyManagerError>;
}

pub struct TrustchainSubject {
    did: String,
    signing_keys: Option<OneOrMany<JWK>>,
}

impl TrustchainSubject {
    /// Construct a new TrustchainSubject instance.
    pub fn new(did: &str) -> Result<Self, KeyManagerError> {
        let mut subject = Self {
            did: did.to_owned(),
            signing_keys: None,
        };
        subject.load(did)?;
        Ok(subject)
    }
}

impl Subject for TrustchainSubject {
    fn did(&self) -> &str {
        &self.did
    }

    /// Gets the public part of a signing key.
    fn get_public_key(&self, key_id: Option<String>) -> Result<JWK, KeyManagerError> {
        // let keys = read_keys(&self.did);
        // let keys = match keys {
        //     Ok(map) => map,
        //     Err(e) => return Err(e)
        // };
        // let signing = keys.get(&KeyType::SigningKey);
        todo!();
    }

    fn signing_keys(&self) -> OneOrMany<JWK> {
        todo!()
    }

    fn generate_signing_keys(&self) -> OneOrMany<JWK> {
        todo!()
    }

    fn load(&mut self, did: &str) -> Result<(), KeyManagerError> {
        if let Ok(signing_keys) = read_signing_keys(did) {
            self.signing_keys = Some(signing_keys);
            Ok(())
        } else {
            Err(KeyManagerError::FailedToLoadKey)
        }
    }

    fn save(&self) -> Result<(), SubjectError> {
        todo!()
    }
}

#[cfg(test)]
mod tests {

    #[test]
    fn test_constructor() {}

    #[test]
    fn test_signing_keys() {}

    #[test]
    fn test_load() {}

    #[test]
    fn test_save() {}

    #[test]
    fn test_get_public_key() {}
=======
>>>>>>> 7431ef84

    /// Attests to a DID Document. Subject attests to a did document by signing the document with (one of) its private signing key(s).
    /// It doesn't matter which signing key you use, there's the option to pick one using the key index.
    /// Typically, the signer will be a controller, but not necessarily. However, every signer is the subject of its own did.
    fn attest(&self, doc: &Document, key_id: Option<&JWK>) -> Result<String, SubjectError>;
}<|MERGE_RESOLUTION|>--- conflicted
+++ resolved
@@ -1,15 +1,8 @@
-<<<<<<< HEAD
-use ssi::one_or_many::OneOrMany;
-use ssi::{did_resolve::DocumentMetadata, jwk::JWK};
-
-use crate::key_manager::{read_signing_keys, KeyManagerError};
-=======
 use crate::key_manager::{KeyManager, KeyManagerError, SubjectKeyManager};
 use ssi::did::Document;
 use ssi::jwk::JWK;
 use ssi::one_or_many::OneOrMany;
 use std::convert::From;
->>>>>>> 7431ef84
 use thiserror::Error;
 
 /// An error relating to Trustchain controllers.
@@ -29,89 +22,6 @@
 pub trait Subject {
     /// Returns the subject's DID.
     fn did(&self) -> &str;
-<<<<<<< HEAD
-    fn load(&mut self, did: &str) -> Result<(), KeyManagerError>;
-    fn save(&self) -> Result<(), SubjectError>;
-    fn signing_keys(&self) -> OneOrMany<JWK>;
-    // fn sign(&self, doc: &Document) -> &str;
-    fn generate_signing_keys(&self) -> OneOrMany<JWK>;
-    fn get_public_key(&self, key_id: Option<String>) -> Result<JWK, KeyManagerError>;
-}
-
-pub struct TrustchainSubject {
-    did: String,
-    signing_keys: Option<OneOrMany<JWK>>,
-}
-
-impl TrustchainSubject {
-    /// Construct a new TrustchainSubject instance.
-    pub fn new(did: &str) -> Result<Self, KeyManagerError> {
-        let mut subject = Self {
-            did: did.to_owned(),
-            signing_keys: None,
-        };
-        subject.load(did)?;
-        Ok(subject)
-    }
-}
-
-impl Subject for TrustchainSubject {
-    fn did(&self) -> &str {
-        &self.did
-    }
-
-    /// Gets the public part of a signing key.
-    fn get_public_key(&self, key_id: Option<String>) -> Result<JWK, KeyManagerError> {
-        // let keys = read_keys(&self.did);
-        // let keys = match keys {
-        //     Ok(map) => map,
-        //     Err(e) => return Err(e)
-        // };
-        // let signing = keys.get(&KeyType::SigningKey);
-        todo!();
-    }
-
-    fn signing_keys(&self) -> OneOrMany<JWK> {
-        todo!()
-    }
-
-    fn generate_signing_keys(&self) -> OneOrMany<JWK> {
-        todo!()
-    }
-
-    fn load(&mut self, did: &str) -> Result<(), KeyManagerError> {
-        if let Ok(signing_keys) = read_signing_keys(did) {
-            self.signing_keys = Some(signing_keys);
-            Ok(())
-        } else {
-            Err(KeyManagerError::FailedToLoadKey)
-        }
-    }
-
-    fn save(&self) -> Result<(), SubjectError> {
-        todo!()
-    }
-}
-
-#[cfg(test)]
-mod tests {
-
-    #[test]
-    fn test_constructor() {}
-
-    #[test]
-    fn test_signing_keys() {}
-
-    #[test]
-    fn test_load() {}
-
-    #[test]
-    fn test_save() {}
-
-    #[test]
-    fn test_get_public_key() {}
-=======
->>>>>>> 7431ef84
 
     /// Attests to a DID Document. Subject attests to a did document by signing the document with (one of) its private signing key(s).
     /// It doesn't matter which signing key you use, there's the option to pick one using the key index.
