<<<<<<< HEAD
mod controller;
=======
//! Trustchain library.
>>>>>>> 109ccb7e
mod data;
pub mod resolver;
mod utils;

use wasm_bindgen::prelude::*;

// When the `wee_alloc` feature is enabled, use `wee_alloc` as the global
// allocator.
#[cfg(feature = "wee_alloc")]
#[global_allocator]
static ALLOC: wee_alloc::WeeAlloc = wee_alloc::WeeAlloc::INIT;

#[wasm_bindgen]
extern "C" {
    fn alert(s: &str);
}

#[wasm_bindgen]
pub fn greet() {
    alert("Hello, trustchain!");
}<|MERGE_RESOLUTION|>--- conflicted
+++ resolved
@@ -1,8 +1,5 @@
-<<<<<<< HEAD
+//! Trustchain library.
 mod controller;
-=======
-//! Trustchain library.
->>>>>>> 109ccb7e
 mod data;
 pub mod resolver;
 mod utils;
