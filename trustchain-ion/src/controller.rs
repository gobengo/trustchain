--- conflicted
+++ resolved
@@ -1,17 +1,12 @@
+use crate::TrustchainIONError;
 // use crate::subject::IONSubject;
 use crate::attestor::IONAttestor;
-<<<<<<< HEAD
-use crate::TrustchainIONError;
-use did_ion::sidetree::Sidetree;
-use did_ion::sidetree::{DIDStatePatch, PublicKeyJwk, ServiceEndpointEntry};
+use did_ion::sidetree::{DIDStatePatch, PublicKeyJwk, ServiceEndpointEntry, Sidetree};
 use did_ion::ION;
 use serde_json::{Map, Value};
-use ssi::did::{Document, ServiceEndpoint};
+use ssi::did::ServiceEndpoint;
 use ssi::did_resolve::{DocumentMetadata, Metadata};
-use ssi::jwk::{Base64urlUInt, ECParams, Params, JWK};
-=======
 use ssi::jwk::JWK;
->>>>>>> 3bc46d26
 use std::convert::TryFrom;
 use trustchain_core::attestor::Attestor;
 use trustchain_core::controller::Controller;
@@ -29,12 +24,7 @@
 }
 
 impl ControllerData {
-<<<<<<< HEAD
     pub fn new(did: String, controlled_did: String, update_key: JWK, recovery_key: JWK) -> Self {
-=======
-    #![allow(dead_code)]
-    fn new(did: String, controlled_did: String, update_key: JWK, recovery_key: JWK) -> Self {
->>>>>>> 3bc46d26
         ControllerData {
             did,
             controlled_did,
@@ -245,12 +235,8 @@
     use trustchain_core::data::{
         TEST_SIDETREE_DOCUMENT_METADATA, TEST_TRUSTCHAIN_DOCUMENT_METADATA,
     };
-<<<<<<< HEAD
-    use trustchain_core::init;
-=======
 
     use trustchain_core::utils::init;
->>>>>>> 3bc46d26
 
     // TODO: move the update_key and recovery_key loads out as lazy_static!()
 
