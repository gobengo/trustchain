--- conflicted
+++ resolved
@@ -75,15 +75,7 @@
     let proof = controller.to_attestor().attest(&doc, None)?;
 
     // 2.3. Proof service is constructed from the proof data and make an AddService patch
-<<<<<<< HEAD
-    if let Ok(proof) = proof_result {
-        patches.push(controller.add_proof_service(controller.did(), &proof));
-    } else {
-        return Err(proof_result.err().unwrap());
-    }
-=======
     patches.push(controller.add_proof_service(controller.did(), &proof));
->>>>>>> 97315958
 
     // 2.4  Generate new update key
     controller.generate_next_update_key()?;
