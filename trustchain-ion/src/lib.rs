pub mod attest;
pub mod attestor;
pub mod controller;
<<<<<<< HEAD
pub mod create;
pub mod resolve;
use did_ion::{sidetree::SidetreeClient, ION};
use thiserror::Error;
use trustchain_core::resolver::{DIDMethodWrapper, Resolver};

/// Type alias
pub type IONResolver = Resolver<DIDMethodWrapper<SidetreeClient<ION>>>;

/// Test resolver
pub fn get_ion_resolver(endpoint: &str) -> IONResolver {
    IONResolver::from(SidetreeClient::<ION>::new(Some(String::from(endpoint))))
}

/// An error relating for rustchain-ion crate.
#[derive(Error, Debug, PartialEq, Eq, PartialOrd, Ord)]
pub enum TrustchainIONError {
    #[error("Key cannot be converted to commmitment value.")]
    FailedToConvertToCommitment,
    #[error("Commitment value could not be extracted from document metadata.")]
    FailedToExtractCommitment,
    #[error("Incorrect key type is provided.")]
    IncorrectKeyType,
}
=======
pub mod verifier;

// DID
pub const DID_DELIMITER: &str = ":";

// ION
pub const ION_METHOD: &str = "ion";
pub const ION_OPERATION_COUNT_DELIMITER: &str = ".";
pub const PROVISIONAL_INDEX_FILE_URI_KEY: &str = "provisionalIndexFileUri";
pub const CHUNK_FILE_URI_KEY: &str = "chunkFileUri";
pub const CHUNKS_KEY: &str = "chunks";
pub const DELTAS_KEY: &str = "deltas";

// MongoDB
pub const MONGO_CONNECTION_STRING: &str = "mongodb://localhost:27017/";
pub const MONGO_DATABASE_ION_TESTNET_CORE: &str = "ion-testnet-core";
pub const MONGO_COLLECTION_OPERATIONS: &str = "operations";
pub const MONGO_FILTER_TYPE: &str = "type";
pub const MONGO_CREATE_OPERATION: &str = "create";
pub const MONGO_FILTER_DID_SUFFIX: &str = "didSuffix";

// Bitcoin (TESTNET PORT: 18332!)
pub const BITCOIN_CONNECTION_STRING: &str = "http://localhost:18332";
pub const BITCOIN_RPC_USERNAME: &str = "admin";
pub const BITCOIN_RPC_PASSWORD: &str = "lWrkJlpj8SbnNRUJfO6qwIFEWkD+I9kL4REsFyMBlow=";
>>>>>>> c0af820b
<|MERGE_RESOLUTION|>--- conflicted
+++ resolved
@@ -1,9 +1,9 @@
 pub mod attest;
 pub mod attestor;
 pub mod controller;
-<<<<<<< HEAD
 pub mod create;
 pub mod resolve;
+pub mod verifier;
 use did_ion::{sidetree::SidetreeClient, ION};
 use thiserror::Error;
 use trustchain_core::resolver::{DIDMethodWrapper, Resolver};
@@ -26,8 +26,6 @@
     #[error("Incorrect key type is provided.")]
     IncorrectKeyType,
 }
-=======
-pub mod verifier;
 
 // DID
 pub const DID_DELIMITER: &str = ":";
@@ -51,5 +49,4 @@
 // Bitcoin (TESTNET PORT: 18332!)
 pub const BITCOIN_CONNECTION_STRING: &str = "http://localhost:18332";
 pub const BITCOIN_RPC_USERNAME: &str = "admin";
-pub const BITCOIN_RPC_PASSWORD: &str = "lWrkJlpj8SbnNRUJfO6qwIFEWkD+I9kL4REsFyMBlow=";
->>>>>>> c0af820b
+pub const BITCOIN_RPC_PASSWORD: &str = "lWrkJlpj8SbnNRUJfO6qwIFEWkD+I9kL4REsFyMBlow=";