<<<<<<< HEAD
use serde_json::{Map, Value};
use ssi::did_resolve::{DocumentMetadata, Metadata};
use std::convert::TryFrom;
use trustchain_core::key_manager::KeyType;

use did_ion::sidetree::DIDStatePatch;
use did_ion::sidetree::PublicKeyJwk;
use did_ion::sidetree::{ServiceEndpointEntry, Sidetree};
use did_ion::ION;

use ssi::did::ServiceEndpoint;
use ssi::jwk::JWK;

use thiserror::Error;

/// An error relating for rustchain-ion crate.
#[derive(Error, Debug, PartialEq, Eq, PartialOrd, Ord)]
pub enum TrustchainIONError {
    #[error("Key cannot be converted to commmitment value.")]
    FailedToConvertToCommitment,
    #[error("Commitment value could not be extracted from document metadata.")]
    FailedToExtractCommitment,
    #[error("Incorrect key type is provided.")]
    IncorrectKeyType,
}

/// Checks whether there is a proof field in document metadata.
pub fn is_proof_in_doc_meta(doc_meta: &DocumentMetadata) -> bool {
    if let Some(property_set) = doc_meta.property_set.as_ref() {
        property_set.contains_key(&"proof".to_string())
    } else {
        false
    }
}

/// Function to return a patch for adding a proof service.
pub fn add_proof_service(did: &str, proof: &str) -> DIDStatePatch {
    let mut obj: Map<String, Value> = Map::new();
    obj.insert("controller".to_string(), Value::from(did));
    obj.insert("proofValue".to_string(), Value::from(proof.to_owned()));
    DIDStatePatch::AddServices {
        services: vec![ServiceEndpointEntry {
            id: "trustchain-controller-proof".to_string(),
            r#type: "TrustchainProofService".to_string(),
            service_endpoint: ServiceEndpoint::Map(serde_json::Value::Object(obj.clone())),
        }],
    }
}

/// Function to confirm whether a given key is the `commitment` in document metadata
pub fn is_commitment_key(doc_meta: &DocumentMetadata, key: &JWK, key_type: KeyType) -> bool {
    if let Ok(expected_commitment) = key_to_commitment(key) {
        if let Ok(actual_commitment) = extract_commitment(doc_meta, key_type) {
            actual_commitment == expected_commitment
        } else {
            // TODO: handle error
            panic!()
        }
    } else {
        // TODO: handle error
        panic!()
    }
}

/// Extracts commitment of passed key type from document metadata.s
fn extract_commitment(
    doc_meta: &DocumentMetadata,
    key_type: KeyType,
) -> Result<String, TrustchainIONError> {
    todo!()
}

/// Converts a given JWK into a commitment.
fn key_to_commitment(next_update_key: &JWK) -> Result<String, TrustchainIONError> {
    // https://docs.rs/did-ion/latest/src/did_ion/sidetree.rs.html#L214
    // 1. Convert next_update_key to public key (pk)
    // 2. Get commitment value from the pk
    // 3. Return value
    match &PublicKeyJwk::try_from(next_update_key.to_public()) {
        Ok(pk_jwk) => match ION::commitment_scheme(pk_jwk) {
            Ok(commitment) => Ok(commitment),
            Err(_) => Err(TrustchainIONError::FailedToConvertToCommitment),
        },
        Err(_) => Err(TrustchainIONError::FailedToConvertToCommitment),
    }
}

#[cfg(test)]
mod tests {
    use super::*;
    use serde_json;
    use trustchain_core::data::{
        TEST_SIDETREE_DOCUMENT_METADATA, TEST_TRUSTCHAIN_DOCUMENT_METADATA,
    };

    #[test]
    fn test_is_proof_in_doc_meta() -> Result<(), Box<dyn std::error::Error>> {
        let tc_doc_meta: DocumentMetadata =
            serde_json::from_str(TEST_TRUSTCHAIN_DOCUMENT_METADATA)?;
        assert!(is_proof_in_doc_meta(&tc_doc_meta));

        let sidetree_doc_meta: DocumentMetadata =
            serde_json::from_str(TEST_SIDETREE_DOCUMENT_METADATA)?;
        assert!(!is_proof_in_doc_meta(&sidetree_doc_meta));

        Ok(())
    }

    #[test]
    fn test_extract_commitment() -> Result<(), Box<dyn std::error::Error>> {
        todo!()
    }

    #[test]
    fn test_is_commitment_key() -> Result<(), Box<dyn std::error::Error>> {
        todo!()
    }

    #[test]
    fn test_add_proof_service() -> Result<(), Box<dyn std::error::Error>> {
        todo!()
    }
    #[test]
    fn test_key_to_commitment() -> Result<(), Box<dyn std::error::Error>> {
        todo!()
    }
}
=======
pub mod controller;
pub mod subject;
>>>>>>> 7431ef84
<|MERGE_RESOLUTION|>--- conflicted
+++ resolved
@@ -1,4 +1,3 @@
-<<<<<<< HEAD
 use serde_json::{Map, Value};
 use ssi::did_resolve::{DocumentMetadata, Metadata};
 use std::convert::TryFrom;
@@ -62,7 +61,8 @@
         panic!()
     }
 }
-
+pub mod controller;
+pub mod subject;
 /// Extracts commitment of passed key type from document metadata.s
 fn extract_commitment(
     doc_meta: &DocumentMetadata,
@@ -125,8 +125,4 @@
     fn test_key_to_commitment() -> Result<(), Box<dyn std::error::Error>> {
         todo!()
     }
-}
-=======
-pub mod controller;
-pub mod subject;
->>>>>>> 7431ef84
+}