[package]
name = "trustchain-ion"
version = "0.1.0"
authors = ["Trustchain Devs"]
edition = "2018"

[lib]
crate-type = ["cdylib", "rlib"]

[[bin]]
name = "trustchain-cli"
path = "src/bin/main.rs"

[features]
default = ["console_error_panic_hook"]

[dependencies]
trustchain-core = { path = "../trustchain-core" }


bitcoincore-rpc = "0.16.0"

wasm-bindgen = "0.2.63"

# The `console_error_panic_hook` crate provides better debugging of panics by
# logging them with `console.error`. This is great for development, but requires
# all the `std::fmt` and `std::panicking` infrastructure, so isn't great for
# code size when deploying.
console_error_panic_hook = { version = "0.1.6", optional = true }

# `wee_alloc` is a tiny allocator for wasm that is only ~1K in code size
# compared to the default allocator's ~10K. It is slower than the default
# allocator, however.
#
# Unfortunately, `wee_alloc` requires nightly Rust when targeting wasm for now.
wee_alloc = { version = "0.4.5", optional = true }

clap = { version = "~4.0", features=["derive", "cargo"] }

# https://crates.io/crates/did-ion
did-ion="0.1.0"
tokio = {version = "1.20.1", features = ["full"]}
futures = "0.3.21"

async-trait = "0.1"

# ssi = { version = "0.4", path = "../", default-features = false, features = ["http-did", "secp256k1"] }
ssi = { version = "0.4", features = ["http-did", "secp256k1"] }
# ssi = { git = "ssh://git@github.com:alan-turing-institute/ssi.git", features = ["http-did", "secp256k1"] }
serde_json = "1.0"
canonical_json = "0.4.0"
# lazy_static="1.4.0"
# async-trait = "0.1"
# anyhow = {}
# failure = {}
serde = { version = "1.0", features = ["derive"] }
serde_jcs = "0.1.0"
# anyhow = "1.0"
thiserror = "1.0"
# base64 = "0.13"
# sha2 = "0.10"
# json-patch = "0.2.6"
# reqwest = { version = "0.11", features = ["json"] }
mongodb = "2.3.1"


[target.'cfg(target_os = "android")'.dependencies.reqwest]
version = "0.11"
features = ["json", "native-tls-vendored"]


[dev-dependencies]
wasm-bindgen-test = "0.3.13"
glob = "0.3"
<<<<<<< HEAD

=======
mockall = "0.11.2"
>>>>>>> eab0a2a0
# wasm-pack profile option not used currently
# [profile.release]
# # Tell `rustc` to optimize for small code size.
# opt-level = "s"<|MERGE_RESOLUTION|>--- conflicted
+++ resolved
@@ -72,11 +72,7 @@
 [dev-dependencies]
 wasm-bindgen-test = "0.3.13"
 glob = "0.3"
-<<<<<<< HEAD
-
-=======
 mockall = "0.11.2"
->>>>>>> eab0a2a0
 # wasm-pack profile option not used currently
 # [profile.release]
 # # Tell `rustc` to optimize for small code size.
